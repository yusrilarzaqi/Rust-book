# Enums and Pattern Matching

In this chapter, we'll look at _enumerations_, also reference as _enums_.
Enums allow you to define a type by enumerating its possible _variants_.
First we'll define and use an enum to show how an enum can encode meaning along with data.
Next, we'll explore a particularly useful enum, called `Option`, which expresses that a value can be either something or nothing.
Then we'll look at how pattern matching in the `match` expression makes it easy to run different code for different values of an enum.
Finally, we'll cover how the `if let` construct is another convenient and concise idiom available to handle enums in your code.

## Defining an Enum

Where structs give you a way of grouping together related fields and data, like `Rectangle` with its `width` and `height`, enums give you a way of saying a value is one of a possible set of values.
For example, we may want to say that `Rectangle` is one of a set of possible shapes that also include `Circle` and `Triangle`.
To do this, Rust allows us to encode these possibilities as an enum.

Let's look at a situation we might want to express in ode and see why enums are useful and more appropriate than strucct in this case.
Say we need to work with IP addresses.
Currently, two major standards are used for IP addresses: version four and version six.
Because these are the only possibilities for an IP address that our program will come across, we can _enumerate_ all possible variant, which is where enumeration gets its name.

Any IP address can be either a version four of a version six address, but not both at the same time.
That property of IP addresses makes the enum data structure appropriate because an enum value can only be one of its variants.
Both version four and version six addresses are still fundamentally IP addresses, so they should be treated as the same type when the code is handling situations that apply to any kind of IP address.

We can express this concept in code by defining an `IpAddrKind` enumeration and listing the possible kinds an IP address can be, `V4` and `V6`.
These are the variants of the enum:

```rust
enum IpAddrKind {
    V4,
    V6,
}
```

`IpAddrKind` is now a custom data type that we an use elsewhere in our code.

## Enum Values

We can create instances of each of the two variants of `IpAddrKind` like this:

```rust
let four = IpAddrKind::V4;
let six = IpAddrKind::V6;
```

Note that the variants of the enum are namespaced under its identifier, and we use a double colon to separate the two.
This is useful because now both values `IpAddrKind::V4` and `IpAddrKind::V6` are of the same type: `IpAddrKind`.
We can then, for instance, define a function that takes any `IpAddrKind`:

```rust
fn route(ip_kind: IpAddrKind) {}
```

And we can call this function with either variant:

```rust
route(IpAddrKind::V4);
route(IpAddrKind::V6);
```

Using enums has even more advantages.
Thinking more about our IP address type, at the moment we don't have a way to store the actual IP address _data_; we only know what _kind_ it is.
Given that you just learned about structs in Chapter 5, you might be tempten to tackle this problem with struct as shown in Listing 6-1.

```rust
enum IpAddrKind {
    V4,
    V6,
}

struct IpAddr {
    kind: IpAddrKind,
    address: String
}

fn main() {
    let home = IpAddr {
        kind: IpAddrKind::V4,
        address: String::from("127.0.0.1")
    };

    let loopback = IpAddr {
        kind: IpAddrKind::V6,
        address: String::from("::1")
    };
}
```

Listing 6-1: Storing the data and `IpAddrKind` variant of an IP address using a `struct`.

Here, we've defined a struct `IpAddr` that has two fields: a `kind` field that is of type `IpAddrKind` (the enum we defined previously) and an `address` field of type `String`.
We have two instances of this struct.
The first is `home`, and has the value `IpAddrKind::V4` as its `kind` with associated address data of `127.0.0.1`.
The second instance is `loopback`.
It has the other variant of `IpAddrKind` as its `kind` value, `V6`, and has address `::1` associated with it.
We've used a struct to bundle the `kind` and `address` values together, so now the variant is associated with the value.

However, representing the same concept using just an enum is more concise: rather than an enum inside a struct, we can put data directly into each enum variant.
This is new definition of the `IpAddr` enum says that both `V4` and `V6` variant will be associated `String` values:

```rust
enum IpAddr{
    V4(String),
    V6(String),
}

fn main() {
    let home = IpAddr::V4(String::from("127.0.0.1"));
    let loopback = IpAddr::V6(String::from("::1"));
}
```

We attach data to each variant of the enum directly, so there is no need for an extra struct.
Here, it's also easier to see another detail of how enums work: the name of each enum variant that we define also becomes a function that constructs an instance of the enum.
That is, `IpAddr::V4()` is a function call that takes a `String` argument and returns an instance of the `IpAddr` type.
We automatically get this constructor function defined as a result of defining the enum.

There's another advantage to using an enum rather than a struct: each variant can have different types and amounts of associated data.
Version four Ip addresses will always have four numeric components that will have value between 0 and 255.
If we wanted to store `V4` addresses as four `u8` values but still express `V6` address as one `String` value, we wouldn't be able to with a struct.
Enums handle this case with ease:

```rust
enum IpAddr{
    V4(u8, u8, u8, u8),
    V6(String),
}

fn main() {
    let home = IpAddr::V4(127, 0, 0, 1);
    let loopback = IpAddr::V6(String::from("::1"));
}
```

We've shown several different ways to define data structures to store version four and version six IP addresses.
However, as it turns out, wanting to store IP addresses and encode which kind they are is so common that [the standard library has a definition we can use!](https://doc.rust-lang.org/std/net/enum.IpAddr.html)
Let's look at how the standard library defines `IpAddr`: it has the exact enum and variants that we've defined and used, but it embeds the address data inside the variants in the form of two different structs, which are defined differently for each variant:

```rust
struct Ipv4Addr {}
struct Ipv6Addr {}

enum IpAddr {
    V4(Ipv4Addr),
    V6(Ipv6Addr),
}

fn main() {}
```

This code illustrates that you can put any kind of data inside an enum variant: strings, numeric types, or structs, for example.
You can even include another enum!
Also, standard library types are often not much more complicated than what you might come up with.

Note that even though the standard library contains a definition for `IpAddr`, we can still create and use our own definition without conflict because we haven't brought the standard library's definition into our scope.
We'll talk more about bringing types into scope in Chapter 7.

Let's look at another example of an enum in Listing 6-2: this one has a wide variety of types embedded in its variants.

```rust
enum Message {
    Quit,
    Move { x: i32, y: i32 },
    Write(String),
    ChangeColor(i32, i32, i32),
}
```

Listing 6-2: A `Message` enum whose variants each store different amounts and types of values.

This enum has four variants with different types:

- `Quit` has no data associated with it at all.
- `Move` has named fields, like a struct does.
- `Write` includes a single `String`.
- `ChangeColor` includes three `i32` values.

Defining an enum with variants such as the ones in Listing 6-2 is similar to defining different kinds of struct definitions, except the enum doesn't use the `struct` keyword and all the variants are grouped together under the `Message` type.
The following structs could hold the same data that the preceding enum variants hold:

```rust
struct QuitMessage;  // unit
struct MoveMessage {
    x: i32,
    y: i32,
}
struct WriteMessage(String); // tuple struct
struct ChangeColor(i32, i32, i32); // tuple struct
```

But if we used the different structs, each of which its own type, we couldn't as easily define a function to take any of these kinds of messages as we could with the `Message` enum defined in Listing 6-2, which is a single type.

There is one more similarity between enums and structs: just as we're able to define methods on structs using `impl`, we're also able to define methods on enums.
Here's a method named `call` that we could define on our `Message` enum:

```rust
impl Message {
    fn call(&self) {
        // method method would be defined here
    }
}


fn main() {
    let m = Message::Write(String::from("Hello"));

    m.call();
}
```

The body of the method would use `self` to get the value that we called the method on.
In this example, we've created a variable `m` that has the value `Message::Write(String::from("hello"))`, and that is what `self` will be in the body of the `call` method when `m.call()` runs.

Let's look another enum in the standard library that is very common and useful: `Option`.

<<<<<<< HEAD
## The `Option` Enum and Its Advantages Over Null Values

This section explores a case study of `Option`, which is another enum defined by the standard library.
The `Option` type encodes the very common scenario in which a value could be something or it could be nothing.

For example, if you request the first item in non-empty list, you would get a value.
If you request the first item in an empty list, you would get nothing.
Expressing this concept in term of the type system means the compiler can check wheter you've handled all the cases you should be handling; this functionality can prevent bugs that are extremely common in other programming languages.

Programming languages design is often thought of in terms of which feature you include, but the features you exclude are important too.
Rust doesn't have the null feature that many other languages have.
_Null_ is a value that means there is no value there.
In languages with null, variables can always be in one of two states: null or not-null.

In his 2009 presentation "Null Reference: The Billion Dollar Mistake," Tony Hoare, the inventor of null, has this to say:

---

I call it my billion-dollar mistake.
At that time, I was designing the first comprehensive type system for reference in an object-oriented language.
My goal was to ensure that all use of references should be absolutely safe, with checking performed automatically by the compiler.
But I couldn't resist the temptation to put in a null reference, simply because it was so easy to implement.
This has led to innumerable errors, vulnerabilities, and system crashes, which have probably caused a billion dollars of pain and damage in the last forty years.

---

The problem with null values is that if you try to use a null value as a not-null value, you'll get an error of some kind.
Because this null or not-null property is pervasive, it's extremely easy to make this kind of error.

However, the concept that null is trying to express is still a useful one: a null is a value that is currently invalid or absent for some reason.

The problem isn't with the concept but with the particular implementation.
As such, Rust does not have nulls, but it does have an enum that can encode the concept of a value being present or absent.
This enum is `Option<T>`, and is [defined by the standard library](https://doc.rust-lang.org/std/option/enum.Option.html) as follows:

```rust
enum Option<T> {
    None,
    Some(T)
}
```

The `Option<T>` enum is so useful that it's even included in the prelude; you don't need to bring it into scope explicitly.
Its variants are also included in the prelude: you can use `Some` and `None` directly without `Option::` prefix.
The `Option<T>` enum is still just a regular enum, and `Some(T)` and `None` are still variants of type `Option<T>`.

The `<T>` syntax is a feature of Rust we haven't talked about yet.
It's generic type parameter, and we'll cover generics in more detail in Chapter 10.
For now, all you need to know is that `<T>` means that the `Some` variant of the `Option` enum can hold one piece of data of any type, and that each concrete type that gets used in place of `T` makes the overall `Option<T>` type a different type.
Here are some examples of using `Option` values to hold number types and string types:

```rust
fn main() {
    let some_number = Some(5);
    let some_char = Some('e');

    let absent_number: Option<i32> = None;
}
```

The type of `some_number` is `Option<i32>`.
The type of `some_char` is `Option<char>`, which is a different type.
Rust can infer these types because we've specified a value inside the `Some` variant.
For `absent_number`, Rust requires us to annotate the overall `Option` type: the compiler can't infer the type that the corresponding `Some` variant will hold by looking only at a `None` value.
Here, we tell Rust that we mean for `absent_number` to be of type `Option<i32>`.

When we have a `Some` value, we know that a value is present and the value is held within the `Some`.
When we have a `None` value, in some sense it means the same thing as null: we don't have a valid value.
So why is having `Option<T>` any better than having null.

In short, because `Option<T>` and `T` (where `T` can be any type) are different types, the compiler won't let us use an `Option<T>` value as if it were definitely a valid value.
For example, this code won't compile, because it's trying to add an `i8` to an `Option<T>`:

```rust
let x: i8 = 5;
let y: Option<i8> = Some(5);
let sum = x + y;
```

If we run this code, we get an error message like this one:
=======
## Matches Are Exhaustive

There's one other aspect of `match` we need to discuss: the arms' patterns must cover all possiblilities.
Consider this version of our `plus_one` function, which has a bug and won't compile

```rust
fn plus_one(x: Option<i32>) -> Option<i32> {
    match x {
        Some(i) => Some(i + 1),
        None => None,
    }
}
```

We didn't handle the `None` case, so this code will cause a bug.
Luckily, it's a bug Rust knows how to catch.
If we try to compile this code, we'll get this error:
>>>>>>> e6365643

```
$ cargo run
   Compiling enums v0.1.0 (file:///projects/enums)
<<<<<<< HEAD
error[E0277]: cannot add `Option<i8>` to `i8`
 --> src/main.rs:5:17
  |
5 |     let sum = x + y;
  |                 ^ no implementation for `i8 + Option<i8>`
  |
  = help: the trait `Add<Option<i8>>` is not implemented for `i8`
  = help: the following other types implement trait `Add<Rhs>`:
            <&'a f32 as Add<f32>>
            <&'a f64 as Add<f64>>
            <&'a i128 as Add<i128>>
            <&'a i16 as Add<i16>>
            <&'a i32 as Add<i32>>
            <&'a i64 as Add<i64>>
            <&'a i8 as Add<i8>>
            <&'a isize as Add<isize>>
          and 48 others

For more information about this error, try `rustc --explain E0277`.
error: could not compile `enums` due to previous error
```

Intense!
In effect, this error message means that Rust doesn't understand how to add an `i8` and an `Option<i8>`, because they're different types.
When we have a value of a type like `i8` in Rust, the compiler will ensure that we always have a valid value.
We can proceed confidently without having to check for null before using that value.
Only when we have an `Option<i8>` (or whatever type of value we're working with) do we have to worry about possibly not having a value, and the compiler will make sure we handle that case before using the value.

In other words, you have to convert an `Option<T>` to a `T` before you can perform `T` operations with it.
Generally, this helps catch one of the most common issues with null: assuming that something isn't null when it actually is.

Eliminating the risk of incorrectly assuming a not-null value helps you to be more confident in your code.
In order to have a value that can possibly be null, you must explicitly opt in by making the type of that value `Option<T>`.
Then, when you use that value, you are required to explicitly handle the case when the value is null.
Everwhere that a value has a type that isn't an `Option<T>`, you _can_ safely assume that the value isn't null.
This was a deliberate desin decision for Rust to limit null's pervasiveness and increase to safely of Rust code.

So how do you get the `T` value out of a `Some` variant when you have a value of type `Option<T>` so that you can use that value ?
The `Option<T>` enum has a large number of methods that are useful in a variety of situations; you can check them out in [its documentation](https://doc.rust-lang.org/std/option/enum.Option.html).
Becomeing familiar with the methods on `Option<T>` will be extremly useful in your jurney with Rust.

In general, in order to use an `Option<T>` value, you want to have code that will handle each variant.
You want some code that will run only when you have a `Some(T)` value, and this code is allowed to use inner `T`.
You want some other code too run only if you have a `None` value, and that construct that does just this when used with enums: it will run different code depending on which variant of the enum it has, and that code can use the data inside the matching value.

## The `match` Control Flow Construct

Rust has an extremely powerful control flow construct called `match` that allows you to compare a value against a series of patterns and then execute code based on which pattern matches.
Patterns can be made up of literal values, variable names, wildcards, and many other things; [Capter 18](https://doc.rust-lang.org/book/ch18-00-patterns.html) covers all the different kinds of patterns and what they do.
The power of `match` comes from the expressiveness of the patterns and the fact tha the compiler comfirms that all possible cases are handled.

Think of a `match` expression as being like a coin-sorting machine: coins slide down a track with variosly sized holes along it, and each coin falls through the first hole it encouners that it fits into.
In the same way, values go through each pattern in a `match`, and at the first pattern the value "fits," the value falls into the associated code block to be used during execution.

Speaking on coins, let's them as an example using `match`!
We can write a function that takes an unknown US coin and, in a similar way as the counting machine, determines which coin it is and returns its value in cents, as shown in Listing 6-3.

```rust
enum Coin {
  Penny,
  Nickel,
  Dime,
  Quarter,
}

fn value_in_cents(coin: Coin) -> u8 {
  match coin {
    Coin::Penny => 1,
    Coin::Nickel => 5,
    Coin::Dime => 10,
    Coin::Quarter => 25,
  }
}
```

Listing 6-3: An enum and a `match` expression that has the variants of the enum as its patterns.

Let's break down the `match` in the `value_in_cents` function.
First we list the `match` keyword followed by an expression, which in this case is the value `coin`.
This seems very similar to a conditional expression used with `if`, but there's a big difference: with `if`, the condition needs to evaluate to a Boolean value, but here it can be any type.
The type of `coin` in this example is the `Coin` enum that we defined on the first line.

Next are the `match` arms.
An arm has two parts: a pattern and some code.
The first arm here has a pattern that is the value `Coin::Penny` and then the `=>` operator that separates the pattern and the code to run.
The code in this case is just the value `1`.
Each arm is separated from the next with a comma.

When the `match` expression executes, it compares the resultant value against the pattern of each arm, in order.
If a pattern matches the value, the code associated with that pattern is executed.
If that pattern doesn't match the value, execution continues to the next arm, much as in a coin-sorting machine.
We can have as many arms as we need: in Listing 6-3, our `match` has four arms.

The code associated with each arm is an expression, and the resultant value of the expression in the matching arm is the value that gets returned for the entire `match` expression.

We don't typically use curly brackets if the match arms code is short, as it is in Listing 6-3 where each arm just returns a value.
If you want to run multiple lines of code in a match arm, you must use curly brackets, and the comma following the arm is then optional.
For example, the following code prints "Lucky penny!" every time the method is called with a `Coin::Penny`, but still returns the last value of the block, `1`:

```rust
fn value_in_cents(coin: Coin) -> u8 {
    match coin {
        Coin::Penny => {
            println!("Lucky penny!");
            1
        }
        Coin::Nickel => 5,
        Coin::Dime => 10,
        Coin::Quarter => 25,
    }
}
```

## Patterns That Bind to Values

Another useful feature of match arms is that they can bind to the parts of the values that match the pattern.
This is how we can extract values out of enum variants.

As an example, let's change one of our enum variants to hold data inside it.
From 1999 through 2008, the United States minted quarters with different designs for each of the 50 states on one side.
No other coins got state designs, so only quarters have this extra value.
We can add this information to our `enum` by changing the `Quarter` variant to include a `UsState` value stored inside it, which we've done in Listing 6-4.

```rust
#[derive(Debug)] // so we can inspect the state in a minute
enum UsState {
    Albama,
    Alaska,
    // etc
}

enum Coin {
    Penny,
    Nickel,
    Dime,
    Quarter(UsState),
}
```

Listing 6-4: A `Coin` enum in which the `Quarter` variant also holds a `UsState` value.

Let's imagine that a friend is trying to collect all 50 state quarters.
While we sort our loose change by coin type, we'll also call out the name of the state associated with each quarter so that if it's one our friend doesn't have, they can add it to their collection.

In the match expression for this code, we add a variable called `state` to the pattern that matches value of the variant `Coin::Quarter`.
When a `Coin::Quarter` matches, the `state` variable will bind to the value of the quarter's state.
Then we can use `state` in the code for that arm, like so:

```rust
fn value_in_cents(coin: Coin) -> u8 {
    match coin {
        Coin::Penny => 1,
        Coin::Nickel => 5,
        Coin::Dime => 10,
        Coin::Quarter(state) => {
            println!("State quarter from {:?}!", state);
            25
        }
    }
}
```

If we were to call `value_in_cents(Coin::Quarter(UsState::Alaska));`, `coin` whould be `Coin::Quarter(UsState::Alaska)`.
When we compare that value with each of the matches arms, none of them match until we reach `Coin::Quarter(state)`.
At that poin, the binding for `state` will be the value `UsState::Alaska`.
We can then use that binding in the `println!` expression, thus getting the inner state value out of the `Coin` enum variant for `Quarter`.

## Matching with `Option<T>`

In the previous section, we wanted to get the inner `T` value out of the `Some` case when using `Option<T>`; we can also handle `Option<T>` using `match`, as we did with the `Coin` enums!
Instead of comparing coins, we'll compare the variants of `Option<T>`, but the way the `match` expression works remains the same.

Let's say we want to write a function that takes an `Option<i32>` and, if there's a value inside, adds 1 to that value.
If there isn't a value inside, the function should return the `None` value and not attempt to perform any operation.

This function is very easy to write, thanks to `match`, and will look like Listing 6-5.

```rust
fn main() {
    let five = Some(5);
    let six = plus_one(five);
    let none = plus_one(None);
}

fn plus_one(x: Option<i32>) -> Option<i32> {
    match x {
        None => None,
        Some(i) => Some(i + 1),
    }
}
```

Listing 6-5: A function that used a `match` expression on an `Option<i32>`.

Let's examine the first execution of `plus_one` in more detail.
When we call `plus_one(five)`, the variable `x` in the body of `plus_one` will have the value `Some(5)`.
We then compare that against each match arm:

```rust
        None => None,
```

The `Some(5)` value doesn't match the pattern `None`, so we continue to the next arm:

```rust
        Some(i) => Some(i + i),
```

Does `Some(5)` match `Some(i)` ?
It does!
We have the same variant.
The `i` binds to the value contained in `Some`, so `i` takes the value `5`.
The code in the match arm is then executed, so we add 1 to the value of `i` and create a new `Some` value with our total `6` inside.

Now let's consider the second call of `plus_one` in Listing 6-5, where `x` is `None`.
We enter the `match` and compare to the first arm:

```rust
        None => None,
```

It matches!
There's no value to add to, so the program stops and return the `None` value on the right side of `=>`.
Because the first arm matched, no other arms are compared.

Combining `match` and enums is useful in many situations.
You'll see this pattern a lot in Rust code: `match` against an enum, bind a variable to the data inside, and then execute code based on it.
It's a bit tricky at first, but once you get used to it, you'll wish you had it in all languages.
It's consistently a user favorite.

###
=======
error[E0004]: non-exhaustive patterns: `None` not covered
 --> src/main.rs:3:15
  |
3 |         match x {
  |               ^ pattern `None` not covered
  |
note: `Option<i32>` defined here
  = note: the matched value is of type `Option<i32>`
help: ensure that all possible cases are being handled by adding a match arm with a wildcard pattern or an explicit pattern as shown
  |
4 ~             Some(i) => Some(i + 1),
5 ~             None => todo!(),
  |

For more information about this error, try `rustc --explain E0004`.
error: could not compile `enums` due to previous error
```

Rust know that we didn't cover every possible case, and even knows which we forget!
Matches in Rust _exhaustive_: we must exhaust every last possbile in order for the code to be valid.
Especially in the case of `Option<T>`, when Rust prevents us from forgetting to explicitly handle the `None` case, it protects us from assuming that we have a value when we might have null, thus making the billion-dolar discussed earlier impossible.

## Catch-all Patterns and the `_` Placeholder

Using enums, we can also take special actions for a few particular values. but for all other values take one default action.
Imagine we're implementing a game where, if you roll a 3 on a dice roll. your player doesn't move, but instead get a new fancy hat.
If you roll a 7, your player loses a fancy hat.
For all other, your player moves that number of spaces on the game board.
Here's a `match` that implements that logic, with the result of the dice roll hardcoded rahter than a random value, and all other logic represented by functions without bodies because actually implementing them is out of scope for this example:

```rust
fn main() {
	match dice_roll {
		3 => add_fancy_hat(),
		7 => remove_fancy_hat(),
		other => move_player(),
	}
}

fn add_fancy_hat() {}
fn remove_fancy_hat() {}
fn move_player(num: u8) {}
```


##
>>>>>>> e6365643
<|MERGE_RESOLUTION|>--- conflicted
+++ resolved
@@ -213,7 +213,6 @@
 
 Let's look another enum in the standard library that is very common and useful: `Option`.
 
-<<<<<<< HEAD
 ## The `Option` Enum and Its Advantages Over Null Values
 
 This section explores a case study of `Option`, which is another enum defined by the standard library.
@@ -291,33 +290,14 @@
 let x: i8 = 5;
 let y: Option<i8> = Some(5);
 let sum = x + y;
-```
-
-If we run this code, we get an error message like this one:
-=======
-## Matches Are Exhaustive
-
-There's one other aspect of `match` we need to discuss: the arms' patterns must cover all possiblilities.
-Consider this version of our `plus_one` function, which has a bug and won't compile
-
-```rust
-fn plus_one(x: Option<i32>) -> Option<i32> {
-    match x {
-        Some(i) => Some(i + 1),
-        None => None,
-    }
-}
-```
-
-We didn't handle the `None` case, so this code will cause a bug.
-Luckily, it's a bug Rust knows how to catch.
-If we try to compile this code, we'll get this error:
->>>>>>> e6365643
+
+```
+
+If we run this code, we get an error message like this code:
 
 ```
 $ cargo run
    Compiling enums v0.1.0 (file:///projects/enums)
-<<<<<<< HEAD
 error[E0277]: cannot add `Option<i8>` to `i8`
  --> src/main.rs:5:17
   |
@@ -548,21 +528,37 @@
 It's a bit tricky at first, but once you get used to it, you'll wish you had it in all languages.
 It's consistently a user favorite.
 
-###
-=======
+## Matches Are Exhaustive
+
+There's one other aspect of `match` we need to discuss: the arms' patterns must cover all possiblilities.
+Consider this version of our `plus_one` function, which has a bug and won't compile
+
+```rust
+fn plus_one(x: Option<i32>) -> Option<i32> {
+    match x {
+        Some(i) => Some(i + 1),
+    }
+}
+```
+
+We didn't handle the `None` case, so this code will cause a bug.
+Luckily, it's a bug Rust knows how to catch.
+If we try to compile this code, we'll get this error:
+
+```
 error[E0004]: non-exhaustive patterns: `None` not covered
- --> src/main.rs:3:15
-  |
-3 |         match x {
-  |               ^ pattern `None` not covered
-  |
+--> src/main.rs:3:15
+|
+3 | match x {
+| ^ pattern `None` not covered
+|
 note: `Option<i32>` defined here
-  = note: the matched value is of type `Option<i32>`
+= note: the matched value is of type `Option<i32>`
 help: ensure that all possible cases are being handled by adding a match arm with a wildcard pattern or an explicit pattern as shown
-  |
-4 ~             Some(i) => Some(i + 1),
-5 ~             None => todo!(),
-  |
+|
+4 ~ Some(i) => Some(i + 1),
+5 ~ None => todo!(),
+|
 
 For more information about this error, try `rustc --explain E0004`.
 error: could not compile `enums` due to previous error
@@ -594,6 +590,4 @@
 fn move_player(num: u8) {}
 ```
 
-
-##
->>>>>>> e6365643
+##